--- conflicted
+++ resolved
@@ -222,16 +222,13 @@
 				}
 				buf.append(key + ": ");
 				Object val = entry.getValue();
-<<<<<<< HEAD
+
 				boolean valIsNumber = (val instanceof Number);
 				boolean valIsString = (val instanceof String);
 				String stringVal = String.valueOf(val);
 				boolean isVariable = valIsString && stringVal.startsWith("$");
 				boolean isBlock = valIsString && stringVal.startsWith("{") && stringVal.endsWith("}");
 				if (valIsNumber || isVariable || isBlock) {
-=======
-				if (val instanceof Number || ((val instanceof String) && ((String) val).startsWith("$"))) {
->>>>>>> 3beb4fcc
 					buf.append(val);
 				} else {
 					buf.append("\"" + val + "\"");
