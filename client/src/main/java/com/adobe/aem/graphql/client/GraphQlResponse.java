--- conflicted
+++ resolved
@@ -142,7 +142,6 @@
 			return null;
 		}
 		List<T> result = new ArrayList<>();
-<<<<<<< HEAD
 		JsonNode itemsRaw = getItems();
 		if(itemsRaw != null) {
 			for (JsonNode jsonNode : itemsRaw) {
@@ -151,13 +150,6 @@
 				} catch (JsonProcessingException | IllegalArgumentException e) {
 					throw new IllegalStateException("Could not convert item " + jsonNode + " to class " + clazz, e);
 				}
-=======
-		for (JsonNode jsonNode : itemsJson) {
-			try {
-				result.add(mapper.treeToValue(jsonNode, clazz));
-			} catch (JsonProcessingException | IllegalArgumentException e) {
-				throw new IllegalStateException("Could not convert item " + jsonNode + " to class " + clazz, e);
->>>>>>> 3beb4fcc
 			}
 		}
 		return result;
